--- conflicted
+++ resolved
@@ -16,12 +16,9 @@
     PURLBASE,
     RDFSBASE,
     get_efo_to_mondo_map,
-<<<<<<< HEAD
     get_gene_ensembl_id_to_names_map,
-=======
     get_gene_id_to_names_map,
     load_results,
->>>>>>> cae79850
     map_efo_to_mondo,
     map_gene_ensembl_id_to_names,
     map_protein_ensembl_id_to_accession,
